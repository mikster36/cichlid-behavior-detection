import typing

from pathlib import Path
from os import path as path
import pickle

import behavior_detection.bower_circling as bc
import behavior_detection.misc.maskGUI as mask
import behavior_detection.misc.tracking
import behavior_detection.misc.video_auxiliary


class BehavioralVideo:
    """
    A class to represent a video containing any amount of behavioral incidents
    That behavior can be one of the following:
    Aggressive:
        - chase / flee
    Flirting:
        - display, quiver, bower-circling / spawning, lead

    Attributes
    ----------
    video: str
        the path to a video
    tracklets_path: str
        the path to the tracklets file associated with a clip (file that ends with *_{el/bo/sk}.h5)
    frames: list[dict]
        a list of every frame in the clip, with every fish's location, velocity, and behavior at each frame
    mask_xy: tuple[int, int]
        the upper left coordinates of a rectangle mask to define where fish are in bounds
    mask_dimensions: tuple[int, int]
        the width and height of the mask to define fish in bounds as a tuple (width, height)

    Methods
    -------
    calculate_velocities(...)
        gets the velocities in a clip
    create_velocity_video(...)
        makes a video with the velocities of each fish annotated

    Mask usage:
            -----------------------
            |         3           |
            |   - - - - - -       |
            |   | 1       |       |
            |   |      2  |   4   |
            |   - - - - - -       |
            |            5        |
            -----------------------
    1 and 2 are in bounds, whereas 3, 4, and 5 are out of bounds and ignored
    * this will be prompted via a GUI
    """

    def __init__(self, video_path: str, config=None, shuffle=None, tracklets_path=None, headless=False):
        self.video = video_path
        if tracklets_path is None:
            # Analyse video if it hasn't been analysed
            import behavior_detection.misc.analyse_videos as analysis
            import os, glob
            analysis.analyse_videos(config, [video_path], shuffle=shuffle)
            self.tracklets_path = glob.glob(os.path.dirname(video_path) + '*filtered.h5')
            for file in os.listdir(os.path.dirname(video_path)):
                if file.endswith('filtered.h5'):
                    self.tracklets_path = os.path.join(os.path.dirname(video_path), file)
            if self.tracklets_path is None:
                print("Tracklets (*_filtered.h5 file) not found.")
        else:
            self.tracklets_path = tracklets_path

        vel_pick = path.join(path.dirname(tracklets_path), f"{Path(tracklets_path).stem}_velocities.pickle")
        if path.exists(vel_pick):
            with open(vel_pick, 'rb') as handle:
                print(f"Velocities retrieved from {vel_pick}")
                self.frames = pickle.load(handle)
        else:
            self.frames = None
        if headless and self.frames is None:
            x = int(input("X:"))
            y = int(input("Y:"))
            w = int(input("Width:"))
            l = int(input("Length: "))
            self.mask_xy = (x, y)
            self.mask_dimensions = (w, l)
        else:
            if self.frames is None:
                self.mask_xy, self.mask_dimensions = mask.get_mask(video_path)
            else:
                self.mask_xy, self.mask_dimensions = None, None

    def calculate_velocities(self,
                             smooth_factor=1,
                             save_as_csv=False) -> typing.Dict[typing.AnyStr, typing.Dict]:
        """
        Gets the velocity of all fish across all frames where each fish is seen in all {smooth_factor + 1} frames

        Args:
            smooth_factor: the distance of frames used to calculate velocity. By default, this is 1, which provides no
            smoothing. A generally good smooth factor for a 30fps video is between 6-8. Increase this number if your
            video frame rate is higher
            save_as_csv: whether to save the calculated velocities in a csv file. The csv will be stored in the same
            directory as the tracklets file, following the naming convention of the tracklets file


        Returns:
            dict[str: dict]: a dictionary where the keys are frame numbers and its values are a dictionary
            with fish numbers as keys and Fish objects as values (a Fish object has position and velocity)
        """
        self.frames = behavior_detection.misc.tracking.get_velocities(tracklets_path=self.tracklets_path, smooth_factor=smooth_factor,
                                                                              mask_xy=self.mask_xy,
                                                                              mask_dimensions=self.mask_dimensions, save_as_csv=save_as_csv)
        return self.frames

    def create_velocity_video(self,
                              dest_folder=None,
                              smooth_factor=1,
                              start_index=0,
                              nframes=None,
                              show_mask=False,
                              save_as_csv=False,
                              overwrite=False):
        """
        Overlays the velocity and coordinates of a fish's centre, middle, and tail onto a video of fish

        Args:
             dest_folder: where the velocity video should be stored
             smooth_factor: the distance of frames used to calculate velocity. By default, this is 1, which provides no
             smoothing. A general, decent smooth factor for a 30fps video is between 6-8. Increase this number if your
             video frame rate is higher
             start_index: what frame number to start at. By default, this is 0
             nframes: the number of frames to include in the video. By default, this is the length of the video (in
             number of frames)
             show_mask: whether to include the in bounds area in the video
             save_as_csv: whether to save the calculated velocities in a csv file. The csv will be stored in the same
             directory as the tracklets file, following the naming convention of the tracklets file
             overwrite: whether to overwrite the existing velocity video (if there is one)
        """
        self.frames = self.calculate_velocities(smooth_factor=smooth_factor, save_as_csv=save_as_csv)
        behavior_detection.misc.video_auxiliary.create_velocity_video(video_path=self.video, tracklets_path=self.tracklets_path, velocities=self.frames, dest_folder=dest_folder, smooth_factor=smooth_factor,
                                                                      start_index=start_index, nframes=nframes, mask_xy=self.mask_xy,
                                                                      mask_dimensions=self.mask_dimensions, show_mask=show_mask, overwrite=overwrite)

    def check_bower_circling(self,
                             proximity=250,
                             head_tail_proximity=180,
                             threshold=60,
                             track_age=18,
                             bower_circling_length=30,
                             extract_clips=True):
        """
        Checks to see if bower circling occurs in this clip

        Args:
            proximity: int
                how close (in px) a pair of fish should be for potential bower circling to occur
            head_tail_proximity: int
                how close a fish's tail must be to the head of another fish (and vice versa)
                for potential bower circling to occur
            threshold: int
                the margin of error (in degrees) of which the head of one fish can point towards the tail of
                another fish. This is used to determine if a fish's head is reasonably directed toward another fish's tail
            track_age: int
                how many frames of unmet above criteria before considering a track 'dead'. This should be
                smaller if your velocities and position data is robust
            bower_circling_length: int
                the minimum length a track can be before it is considered a bower circling incident
            extract_clips: bool
                whether to save bower circling clips
        """
        if self.frames is None:
            raise ValueError("Make sure to run calculate_velocities() or create_velocity_video() before attempting to "
                             "track bower circling.")
        bc.track_bower_circling(self.video, self.frames, proximity, head_tail_proximity, track_age, threshold,
                                bower_circling_length, extract_clips)

    def set(self, **kwargs):
<<<<<<< HEAD
        self.video = kwargs['video_path']
        self.tracklets_path = kwargs['tracklets_path']
=======
        """
        Sets any field. Use with caution to avoid unexpected behaviour
        """
        self.video = kwargs.get('video_path', self.video)
        self.tracklets_path = kwargs.get('tracklets_path', self.tracklets_path)
        self.frames = kwargs.get('frames', self.frames)
        self.mask_xy = kwargs.get('mask_xy', self.mask_xy)
        self.mask_dimensions = kwargs.get('mask_dimensions', self.mask_dimensions)
>>>>>>> 8cf0d6d2
<|MERGE_RESOLUTION|>--- conflicted
+++ resolved
@@ -174,16 +174,8 @@
                                 bower_circling_length, extract_clips)
 
     def set(self, **kwargs):
-<<<<<<< HEAD
-        self.video = kwargs['video_path']
-        self.tracklets_path = kwargs['tracklets_path']
-=======
         """
         Sets any field. Use with caution to avoid unexpected behaviour
         """
-        self.video = kwargs.get('video_path', self.video)
-        self.tracklets_path = kwargs.get('tracklets_path', self.tracklets_path)
-        self.frames = kwargs.get('frames', self.frames)
-        self.mask_xy = kwargs.get('mask_xy', self.mask_xy)
-        self.mask_dimensions = kwargs.get('mask_dimensions', self.mask_dimensions)
->>>>>>> 8cf0d6d2
+        self.video = kwargs['video_path']
+        self.tracklets_path = kwargs['tracklets_path']