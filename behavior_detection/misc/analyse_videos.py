#!/usr/bin/env python
import typing
from pathlib import Path

from behavior_detection.misc import stitch_analysis_metadata
from behavior_detection.misc.train_network import kill_and_reset
import behavior_detection.misc.ffmpeg_split as ffmpeg_split

import pandas as pd
import deeplabcut as dlc
import subprocess

import random
import os


def get_subfolders(folder):
    """ returns list of subfolders """
    return [os.path.join(folder, p) for p in os.listdir(folder) if os.path.isdir(os.path.join(folder, p))]


def split_video_by_hour(video: str, exact=False):
    """
    Splits video into 1 hour batches

    Args:
        video: str
            path to directory with videos
        long: bool
            set True if videos are longer than an hour
        exact: bool
            set True if you want the chunks to be exactly 1 hour long. Set to False for faster but less exact chunks
    """
    batches = os.path.join(os.path.dirname(video), 'batches')
    if not os.path.exists(batches):
        os.mkdir(batches)

    if len(os.listdir(batches)) > 0:
        print("Batches already made.")
        return batches

    vcodec = 'copy' if not exact else 'h264'
    ffmpeg_split.split_by_seconds(video, 3600, vcodec=vcodec)
    print("Video split into batches. Old video deleted.")
    os.remove(video)
    return batches


def format_time(time: int):
    hh = str(int(time / 3600) % 60)
    hh = "0" + hh if len(hh) == 1 else hh
    mm = str(int(time / 60) % 60)
    mm = "0" + mm if len(mm) == 1 else mm
    ss = str(time % 60)
    ss = "0" + ss if len(ss) == 1 else ss
    return f'{hh}:{mm}:{ss}'


def generate_random_clips(videos=None, clip_length=10, n=10):
    if videos is None:
        videos = []
    if videos is None:
        raise ValueError("No videos in list.")
    if type(videos) is not list:
        raise ValueError("Videos must be in a list.")
    if n == 0:
        print("No clips created.")
        return
    for video in videos:
        temp_dir = str(Path(video).parent)
        if not os.path.exists(os.path.join(temp_dir, "../../tests")):
            os.mkdir(os.path.join(temp_dir, "../../tests"))
        vid_length = ffmpeg_split.get_video_length(video)
        temp_dir = os.path.join(temp_dir, "../../tests")
        for i in range(n):
            if os.path.exists(os.path.join(temp_dir, f"tests{i}")):
                print(f'test{i} already exits. Skipping...')
                continue
            os.mkdir(os.path.join(temp_dir, f"tests{i}"))
            temp_dir = os.path.join(temp_dir, f"tests{i}")
            start_time = int(random.random() * (vid_length - clip_length))
            args = ['ffmpeg',
                    '-ss', format_time(start_time),
                    '-i', video, '-t',
                    format_time(clip_length),
                    '-c:v', 'copy', '-c:a', 'copy', str(os.path.join(temp_dir, f'test{i}.mp4'))]
            subprocess.call(args)
            print(f'Clip {i} successfully made.')
            temp_dir = Path(temp_dir).parent  # move to uproot


def analyze_video(config_path, video_path, debug=False, save_as_csv=False, gputouse=0):
    video_path = str(video_path)
    dlc.analyze_videos(config_path, [video_path], allow_growth=True, auto_track=False, robust_nframes=True, shuffle=4,
                       save_as_csv=save_as_csv, gputouse=gputouse)
    dlc.convert_detections2tracklets(config_path, [video_path], track_method='ellipse', shuffle=4)
    n_fish = 10
    while n_fish > 0:
        try:
            if debug:
                print(f'Attempting stitching with n_tracks={n_fish}')
            dlc.stitch_tracklets(config_path, [video_path], n_tracks=n_fish, shuffle=4, save_as_csv=True)
            break
        except (ValueError, IOError) as e:
            if debug:
                print(f'Failed to stitch tracklets with n_fish={n_fish}')
                print(e)
            n_fish -= 1
    if n_fish == 0:
        print('Stitching failed.')
        dlc.create_video_with_all_detections(config_path, [video_path], shuffle=4)
        return 0
    fix_individual_names(video_path)
    dlc.filterpredictions(config_path, video_path, shuffle=4)
    print(f'Analyzed {Path(video_path).name} successfully.')
    return n_fish


def column_mapping(col=str()):
    if col.startswith('ind') and col[3:].isdigit():
        index = int(col[3:])
        if 1 <= index <= 10:
            return f'fish{index}'
    return col


def fix_individual_names(video_path):
    h5_path = str(next(Path(video_path).parent.glob('*_el.h5')))
    csv_path = h5_path.replace('.h5', '.csv')
    df = pd.DataFrame(pd.read_hdf(h5_path))
    df.rename(columns={col[1]: column_mapping(col[1]) for col in df.columns}, inplace=True)
    df.to_csv(csv_path)
    df.to_hdf(h5_path, "df_with_missing", format="table", mode="w")


def analyse_videos(config_path, videos: typing.List[typing.AnyStr], shuffle=1, plot_trajectories=False,
                   create_labeled_video=False, debug=False, save_as_csv=False):
    from tensorflow.python.client import device_lib

    strong_gpu = False
    gpu_to_use = 0

    gpus = [i for i in device_lib.list_local_devices() if i.device_type == 'GPU']
    if len(gpus) == 0:
        print("No gpus found. Using cpu...")
    else:
        for i, gpu in enumerate(gpus):
            if gpu.memory_limit > 7000000000:
                strong_gpu = True
                gpu_to_use = i
                break

    for vid in videos:
        if strong_gpu or (not os.path.isdir(vid) and ffmpeg_split.get_video_length(vid) <= 3600):
            n_fish = analyze_video(config_path, vid, debug, save_as_csv=save_as_csv, gputouse=gpu_to_use)
            kill_and_reset()
            displayedindividuals = [f'fish{i}' for i in range(1, n_fish + 1)]
            if plot_trajectories:
                dlc.plot_trajectories(config_path, [vid], shuffle=shuffle,
                                      displayedindividuals=displayedindividuals)
            if create_labeled_video:
                dlc.create_labeled_video(config_path, [vid], shuffle=shuffle, filtered=True,
                                         displayedindividuals=displayedindividuals, color_by="individual")
            continue

        if os.path.isdir(vid):
            # batches already made
            print("Batches have already been made. Skipping splitting...")
            batches = os.path.join(vid, "batches")
            # be careful here in case there are other non-video files in the folder
            vid_name = Path(os.listdir(os.path.join(batches, "batch0"))[0]).name
        else:
            vid_name = Path(vid).name
            print(f"{vid_name} is long, and GPU is not strong enough to handle. Splitting video into 1 hour batches...")
            batches = split_video_by_hour(vid)
<<<<<<< HEAD
            vids = [os.path.join(batches, batch, vid_name) for batch in os.listdir(batches)]
            analyse_videos(config_path, vids, shuffle, plot_trajectories, create_labeled_video,
                           debug, save_as_csv)
=======

        for batch in os.listdir(batches):
            video = os.path.join(batches, batch, vid_name)
            # batch has already been analysed
            if len(os.listdir(os.path.join(batches, batch))) >= 9:
                print(f"{batch} has already been analysed.")
                continue
            n_fish = analyze_video(config_path, video, debug, save_as_csv=save_as_csv, gputouse=gpu_to_use)
            kill_and_reset()
            displayedindividuals = [f'fish{i}' for i in range(1, n_fish + 1)]
            if plot_trajectories:
                dlc.plot_trajectories(config_path, [vid], shuffle=shuffle,
                                      displayedindividuals=displayedindividuals)
            if create_labeled_video:
                dlc.create_labeled_video(config_path, [vid], shuffle=shuffle, filtered=True,
                                         displayedindividuals=displayedindividuals, color_by="individual")
>>>>>>> eac38c76

        stitch_analysis_metadata.stitch_batches(batches)

<|MERGE_RESOLUTION|>--- conflicted
+++ resolved
@@ -173,11 +173,6 @@
             vid_name = Path(vid).name
             print(f"{vid_name} is long, and GPU is not strong enough to handle. Splitting video into 1 hour batches...")
             batches = split_video_by_hour(vid)
-<<<<<<< HEAD
-            vids = [os.path.join(batches, batch, vid_name) for batch in os.listdir(batches)]
-            analyse_videos(config_path, vids, shuffle, plot_trajectories, create_labeled_video,
-                           debug, save_as_csv)
-=======
 
         for batch in os.listdir(batches):
             video = os.path.join(batches, batch, vid_name)
@@ -194,7 +189,6 @@
             if create_labeled_video:
                 dlc.create_labeled_video(config_path, [vid], shuffle=shuffle, filtered=True,
                                          displayedindividuals=displayedindividuals, color_by="individual")
->>>>>>> eac38c76
 
         stitch_analysis_metadata.stitch_batches(batches)
 
